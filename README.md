--- conflicted
+++ resolved
@@ -1,4 +1,3 @@
-<<<<<<< HEAD
 ## SecretColors
 
 [![PyPI version](https://badge.fury.io/py/SecretColors.svg)](https://badge.fury.io/py/SecretColors) [![Documentation Status](https://readthedocs.org/projects/secretcolors/badge/?version=latest)](https://secretcolors.readthedocs.io/en/latest/?badge=latest) 
@@ -184,174 +183,3 @@
 ### License 
 
 This library and its code is released under MIT License . Read full statement [here](https://github.com/secretBiology/SecretColors/blob/master/LICENSE). 
-=======
-## SecretColors
-
-[![PyPI version](https://badge.fury.io/py/SecretColors.svg)](https://badge.fury.io/py/SecretColors) [![Documentation Status](https://readthedocs.org/projects/secretcolors/badge/?version=latest)](https://secretcolors.readthedocs.io/en/latest/?badge=latest) 
-
-
-
-Library generated for making plots with better color palette. It uses  famous color palettes and adds few helpful functions.   
-
-Currently it supports following Color Palettes
-
-- IBM Color Palette
-- Google Material Design Color Palette
-- ColorBrewer2 Color Palette
-- VMWare Clarity Color Palette 
-
-You can get output of colors in variety of color formats including `hex` , `rgb` , `hsl`, `rgba` etc. 
-
-Few sample plots and inspiration behind this library can be found in [WeirdData blog](https://weirddata.github.io/2019/06/11/secret-colors-2.html). 
-
-
-
-|
-<img src="https://user-images.githubusercontent.com/8757115/69130240-72840d00-0ab0-11ea-8ce5-8b715ebef4f6.png" width="60%">|
-|:--:|
-| Default base colors in matplotlib and SecretColors palettes. |
-
-
-|
-<img src="https://user-images.githubusercontent.com/8757115/69130544-fa6a1700-0ab0-11ea-80f4-aaff9e58f804.png" width="60%">|
-|:--:|
-| Simple bar plot with default colors. |
-
-
-|
-<img src="https://user-images.githubusercontent.com/8757115/69130672-31402d00-0ab1-11ea-835d-b161caf4c24a.png" width="60%">|
-|:--:|
-| Histogram comparison with Magenta and Cyan. You can dramatically change colors by just passing single parameter. |
-
-### Installation 
-
-
-    pip install SecretColors
-
-
-### Documentation
-
-Full documentation and API reference can be accessed via [ReadTheDocs](https://secretcolors.readthedocs.io) 
-
-**SecretColors** is a very flexible library. You can easily select different color palettes.
-
-    from SecretColors import Palette
-    
-    p = Palette()  # Generates Default color palette i.e. IBM Color Palette
-    ibm = Palette("ibm")  # Generates IBM Palette
-    ibm.red()  # Returns '#fb4b53'
-    material = Palette("material")  # Generates Material Palette
-    material.red()  # Returns '#f44336'
-
-
-Select different types of color modes
-
-
-    p1 = Palette() # Default Color mode (hex)
-    p1.green() # '#24a148'
-    p2 = Palette(color_mode="hexa")
-    p2.green() # '#24a148ff'
-    p3 = Palette(color_mode="ahex")
-    p3.green() # '#ff24a148'
-    p4 = Palette(color_mode="rgb")
-    p4.green() # (0.141, 0.631, 0.282)
-    p5 = Palette(color_mode="rgba")
-    p5.green() # '(0.141, 0.282, 0.631, 1)'
-
-
-Note: `matplotlib` can accepts *hex*, *rgb* or *hexa* 
-
-Get random colors
-
-    p = Palette()
-    p.random() # '#90dbe9'
-    p.random(no_of_colors=3) # ['#8fca39', '#64a0fe', '#7430b6']
-    p.random(no_of_colors=2, shade=20) # ['#b3e6ff', '#c2dbf4']
-
-
-Unlimited color manipulations
-
-
-    p = Palette()
-    p.blue()  # normal blue [#408bfc]
-    p.blue(shade=20)  # lighter shade of blue [#c9deff]
-    p.blue(shade=70)  # darker shade of blue [#054ada]
-    p.blue(shade=16.10)  # arbitrary shade of blue (between 0 to 100) [#dbe9ff]
-    p.blue(no_of_colors=3)  # Three blue shades ['#b8d4ff', '#408bfc', '#0546d4']
-    p.blue(no_of_colors=3, starting_shade=30)  # Three blue shades with lightest one is 30 ['#64a0fe', '#005ef9', '#052ea8']
-    p.blue(no_of_colors=3, ending_shade=40)  # Three blue shades with darkest one is 40 ['#edf4ff', '#c9deff', '#97c1ff']
-    p.blue(no_of_colors=3, starting_shade=30, ending_shade=40) # Three blue shades with lightest 30 and darkest 60 ['#8cbaff', '#8cbaff', '#8cbaff']
-    p.blue(no_of_colors=3, gradient=False) # Three blue shades in random order ['#8cbaff', '#b8d4ff', '#64a0fe']
-    p.color_mode = "rgba"
-    p.blue(alpha=0.3) # Blue with alpha (0.251, 0.988, 0.545, 0.3) Only works in color mode which outputs alpha values
-
-
-
-Flexible functions
-
-
-    get_complementary("#24a148") # Get complementary color [#a0237c]
-    hex_to_rgb("#a0237c") # (0.627, 0.137, 0.486)
-    hex_to_hsl("#a0237c") # (0.881, 0.641, 0.382)
-    hex_to_hex_a("#a0237c", alpha=0.7) # Get hex with transparency at end [#a0237cb2]
-    hex_to_ahex("#a0237c", alpha=0.7) # Get hex with transparency at start [#b2a0237c]
-    color_in_between("#24a148","#a0237c") # Color between two ['#616161']
-    color_in_between("#24a148","#a0237c", steps=4) # 3 colors between two ['#428154', '#616161', '#80426e'] such that color space is divided into 4 parts
-    rgb_to_hex(0.181, 0.241, 0.382) # '#2e3d61'
-    rgb_to_hsl(0.181, 0.241, 0.382) # (0.617, 0.357, 0.281)
-    hsl_to_hex(0.181, 0.241, 0.382) # '#747849'
-
-
-
-Custom and flexible colormaps which can be directly used in `matplotlib` workflow 
-
-
-    import matplotlib
-    import matplotlib.pylab as plt
-    import numpy as np
-    from SecretColors import Palette, ColorMap
-    p = Palette()
-    c = ColorMap(matplotlib, p)
-    data = np.random.rand(100, 100)
-    plt.pcolor(data, cmap=c.warm())
-    plt.show()
-
-
-Create your own colormaps or make it *qualitative* colormap
-
-
-    color_list = [p.red(), p.blue()]
-    plt.pcolor(data, cmap=c.from_list(color_list, is_qualitative=True))
-    plt.show()
-
-
-Reverse the direction 
-
-
-    plt.pcolor(data, cmap=c.greens(is_reversed=True))
-
-
-
-
-### TODO
-
-- [ ] Out of the box `LinearSegmentedColormap` object 
-- [ ] Out of the box `ListedColormap` object 
-- [ ] More balanced `ColorMap` presets 
-- [ ] Color blind safe palette
-- [ ] Print and Web safe color indicator 
-- [ ] Generate Color Palette from image
-
-### Contribution and Feedback
-
-Feel free to provide feedback and criticism through GitHub or you can email me [rohitsuratekar@gmail.com ](mailto:rohitsuratekar@gmail.com). If you want to contribute, please send pull request to this repository. 
-
-### Acknowledgments
-
-Colors used in this library are partly taken from [IBM Design Language](https://www.ibm.com/design/language/resources/color-library/) , [Google 
-Material Design](https://material.io/design/color/the-color-system.html) , [ColorBrewer](http://colorbrewer2.org/) and [VMWare Clarity ](https://vmware.github.io/clarity/documentation/v0.13/color). 
-
-### License 
-
-This library and its code is released under MIT License . Read full statement [here](https://github.com/secretBiology/SecretColors/blob/master/LICENSE). 
->>>>>>> fad2250c
